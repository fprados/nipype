--- conflicted
+++ resolved
@@ -74,11 +74,5 @@
 
 
 from pipeline import Node, MapNode, JoinNode, Workflow
-<<<<<<< HEAD
-from interfaces import (fsl, spm, freesurfer, afni, ants, slicer, dipy, nipy,
-                        mrtrix, camino, DataGrabber, DataSink, SelectFiles,
-                        IdentityInterface, Rename, Function, Select, Merge, niftyreg, niftyseg, susceptibility)
-=======
 from interfaces import (DataGrabber, DataSink, SelectFiles,
-                        IdentityInterface, Rename, Function, Select, Merge)
->>>>>>> 7dad6bbf
+                        IdentityInterface, Rename, Function, Select, Merge)