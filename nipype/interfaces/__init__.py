--- conflicted
+++ resolved
@@ -8,9 +8,4 @@
 __docformat__ = 'restructuredtext'
 
 from io import DataGrabber, DataSink, SelectFiles
-<<<<<<< HEAD
-from utility import IdentityInterface, Rename, Function, Select, Merge
-import fsl, spm, freesurfer, afni, ants, slicer, dipy, nipy, mrtrix, camino, niftyseg, niftyreg, susceptibility, niftyfit
-=======
-from utility import IdentityInterface, Rename, Function, Select, Merge
->>>>>>> 7dad6bbf
+from utility import IdentityInterface, Rename, Function, Select, Merge